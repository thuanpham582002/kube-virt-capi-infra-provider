--- conflicted
+++ resolved
@@ -20,18 +20,14 @@
 	gocontext "context"
 	"encoding/base64"
 	"fmt"
-<<<<<<< HEAD
-	"sigs.k8s.io/cluster-api-provider-kubevirt/pkg/infracluster"
-=======
->>>>>>> 2b9a3bd0
 	"regexp"
 	"time"
 
+	"sigs.k8s.io/cluster-api-provider-kubevirt/pkg/context"
 	"sigs.k8s.io/cluster-api-provider-kubevirt/pkg/ssh"
+	"sigs.k8s.io/cluster-api-provider-kubevirt/pkg/infracluster"
 	"sigs.k8s.io/cluster-api-provider-kubevirt/pkg/workloadcluster"
-
 	infrav1 "sigs.k8s.io/cluster-api-provider-kubevirt/api/v1alpha4"
-	"sigs.k8s.io/cluster-api-provider-kubevirt/pkg/context"
 	kubevirthandler "sigs.k8s.io/cluster-api-provider-kubevirt/pkg/kubevirt"
 
 	"github.com/pkg/errors"
@@ -217,11 +213,7 @@
 	}
 
 	// Create a helper for managing the KubeVirt VM hosting the machine.
-<<<<<<< HEAD
 	externalMachine, err := kubevirthandler.NewMachine(ctx, infraClusterClient, infraClusterNamespace, clusterNodeSshKeys)
-=======
-	externalMachine, err := kubevirthandler.NewMachine(ctx, r.Client, clusterNodeSshKeys)
->>>>>>> 2b9a3bd0
 	if err != nil {
 		return ctrl.Result{}, errors.Wrapf(err, "failed to create helper for managing the externalMachine")
 	}
@@ -235,21 +227,13 @@
 
 	// Wait for VM to boot
 	if !externalMachine.IsReady() {
-<<<<<<< HEAD
 		ctx.Logger.Info("KubeVirt VM is not ready...")
-=======
-		ctx.Logger.Info("Waiting for underlying VM instance to boot...")
->>>>>>> 2b9a3bd0
 		return ctrl.Result{RequeueAfter: 20 * time.Second}, nil
 	}
 
 	conditions.MarkTrue(ctx.KubevirtMachine, infrav1.VMProvisionedCondition)
 
 	ipAddress := externalMachine.Address()
-<<<<<<< HEAD
-=======
-	ctx.Logger.Info(fmt.Sprintf("KubevirtMachine %s: Got ipAddress <%s>", ctx.KubevirtMachine.Name, ipAddress))
->>>>>>> 2b9a3bd0
 	if ipAddress == "" {
 		ctx.Logger.Info(fmt.Sprintf("KubevirtMachine %s: Got empty ipAddress, requeue", ctx.KubevirtMachine.Name))
 		return ctrl.Result{RequeueAfter: 20 * time.Second}, nil
@@ -263,11 +247,7 @@
 		}
 		// Update the condition BootstrapExecSucceededCondition
 		conditions.MarkTrue(ctx.KubevirtMachine, infrav1.BootstrapExecSucceededCondition)
-<<<<<<< HEAD
 		ctx.Logger.Info("Underlying VM has boostrapped.")
-=======
-		ctx.Logger.Info("Underlying VM has boostrapped")
->>>>>>> 2b9a3bd0
 	}
 
 	ctx.KubevirtMachine.Status.Addresses = []clusterv1.MachineAddress{
@@ -471,13 +451,8 @@
 
 	// Exit early if exists.
 	bootstrapDataSecret := &corev1.Secret{}
-<<<<<<< HEAD
 	bootstrapDataSecretKey := client.ObjectKey{Namespace: infraClusterNamespace, Name: *ctx.Machine.Spec.Bootstrap.DataSecretName + "-userdata"}
 	if err := infraClusterClient.Get(ctx, bootstrapDataSecretKey, bootstrapDataSecret); err == nil {
-=======
-	bootstrapDataSecretKey := client.ObjectKey{Namespace: ctx.Machine.GetNamespace(), Name: *ctx.Machine.Spec.Bootstrap.DataSecretName + "-userdata"}
-	if err := r.Client.Get(ctx, bootstrapDataSecretKey, bootstrapDataSecret); err == nil {
->>>>>>> 2b9a3bd0
 		ctx.BootstrapDataSecret = bootstrapDataSecret
 		return nil
 	}
@@ -510,25 +485,6 @@
 		newBootstrapDataSecret.Type = clusterv1.ClusterSecretType
 		newBootstrapDataSecret.Data = map[string][]byte{
 			"userdata": value,
-<<<<<<< HEAD
-=======
-		}
-
-		// set owner reference for secret
-		mutateFn := func() (err error) {
-			newBootstrapDataSecret.SetOwnerReferences(clusterutil.EnsureOwnerRef(
-				newBootstrapDataSecret.OwnerReferences,
-				metav1.OwnerReference{
-					APIVersion: ctx.KubevirtMachine.APIVersion,
-					Kind:       ctx.KubevirtMachine.Kind,
-					Name:       ctx.KubevirtMachine.Name,
-					UID:        ctx.KubevirtMachine.UID,
-				}))
-			return nil
-		}
-		if _, err := controllerutil.CreateOrUpdate(ctx, r.Client, newBootstrapDataSecret, mutateFn); err != nil {
-			return errors.Wrapf(err, "failed to set owner reference for secret")
->>>>>>> 2b9a3bd0
 		}
 
 		return nil
@@ -541,7 +497,6 @@
 	return nil
 }
 
-<<<<<<< HEAD
 // deleteKubevirtBootstrapSecret deletes bootstrap cloud-init secret for KubeVirt virtual machines
 func (r *KubevirtMachineReconciler) deleteKubevirtBootstrapSecret(ctx *context.MachineContext, infraClusterClient client.Client, infraClusterNamespace string) error {
 	bootstrapDataSecret := &corev1.Secret{}
@@ -558,8 +513,6 @@
 	return nil
 }
 
-=======
->>>>>>> 2b9a3bd0
 func isCloudConfigUserData(userData []byte) bool {
 	return regexp.MustCompile(`(?m)^#cloud-config`).MatchString(string(userData))
 }
